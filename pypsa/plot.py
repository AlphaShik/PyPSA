--- conflicted
+++ resolved
@@ -27,21 +27,12 @@
 import numpy as np
 import pandas as pd
 
-<<<<<<< HEAD
-import logging
-=======
->>>>>>> bca3530c
 logger = logging.getLogger(__name__)
 
 import matplotlib.pyplot as plt
 from matplotlib.collections import LineCollection, PatchCollection
-<<<<<<< HEAD
-from matplotlib.patches import FancyArrow
 from matplotlib.legend_handler import HandlerPatch
-
-=======
 from matplotlib.patches import Circle, FancyArrow, Wedge
->>>>>>> bca3530c
 
 cartopy_present = True
 try:
@@ -60,19 +51,9 @@
     pltly_present = False
 
 
-<<<<<<< HEAD
-def plot(n, margin=0.05, ax=None, geomap=True, projection=None,
-         bus_colors='cadetblue', bus_alpha=1, bus_sizes=2e-2, bus_cmap=None,
-         line_colors='rosybrown', link_colors='darkseagreen',
-         transformer_colors='orange',
-         line_widths=1.5, link_widths=1.5, transformer_widths=1.5,
-         line_cmap=None, link_cmap=None, transformer_cmap=None,
-         flow=None, branch_components=None, layouter=None, title="",
-         boundaries=None, geometry=False, jitter=None, color_geomap=None):
-=======
 def plot(
     n,
-    margin=None,
+    margin=0.05,
     ax=None,
     geomap=True,
     projection=None,
@@ -98,7 +79,6 @@
     jitter=None,
     color_geomap=None,
 ):
->>>>>>> bca3530c
     """
     Plot the network buses and lines using matplotlib and cartopy.
 
