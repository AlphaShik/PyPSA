--- conflicted
+++ resolved
@@ -31,15 +31,6 @@
 import pandas as pd
 from scipy.sparse import csgraph
 
-<<<<<<< HEAD
-from .optimization.optimize import OptimizationAccessor
-
-from .plot import plot, iplot
-
-from .graph import graph, incidence_matrix, adjacency_matrix
-
-import sys
-=======
 from pypsa.contingency import calculate_BODF, network_lpf_contingency, network_sclopf
 from pypsa.descriptors import (
     Dict,
@@ -63,6 +54,7 @@
     import_series_from_dataframe,
 )
 from pypsa.opf import network_lopf, network_opf
+from pypsa.optimization.optimize import OptimizationAccessor
 from pypsa.pf import (
     calculate_B_H,
     calculate_dependent_values,
@@ -77,7 +69,6 @@
     sub_network_pf,
 )
 from pypsa.plot import iplot, plot
->>>>>>> bca3530c
 
 if sys.version_info.major >= 3:
     from pypsa.linopf import network_lopf as network_lopf_lowmem
@@ -608,12 +599,6 @@
             )
         self._investment_period_weightings = df
 
-<<<<<<< HEAD
-    def lopf(self, snapshots=None, pyomo=True, solver_name="glpk",
-             solver_options={}, solver_logfile=None, formulation="kirchhoff",
-             keep_files=False, extra_functionality=None,
-             multi_investment_periods=False,  **kwargs):
-=======
     def lopf(
         self,
         snapshots=None,
@@ -627,7 +612,6 @@
         multi_investment_periods=False,
         **kwargs,
     ):
->>>>>>> bca3530c
         """
         Linear optimal power flow for a group of snapshots.
 
