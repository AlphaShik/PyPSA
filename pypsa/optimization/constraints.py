#!/usr/bin/env python3
# -*- coding: utf-8 -*-
"""
Define optimisation constraints from PyPSA networks with Linopy.
"""
import logging

import pandas as pd
<<<<<<< HEAD
from linopy.expressions import LinearExpression, merge
from numpy import arange, cumsum, inf, isfinite, nan, roll
=======
from linopy import LinearExpression, Variable, merge
from numpy import inf
>>>>>>> 045d1a43
from scipy import sparse
from xarray import DataArray, Dataset, concat

from pypsa.descriptors import (
    additional_linkports,
    expand_series,
    get_activity_mask,
    get_bounds_pu,
)
from pypsa.descriptors import get_switchable_as_dense as get_as_dense
from pypsa.descriptors import nominal_attrs
from pypsa.optimization.common import reindex
from pypsa.optimization.compat import define_constraints, get_var, linexpr

logger = logging.getLogger(__name__)


def define_operational_constraints_for_non_extendables(
    n, sns, c, attr, transmission_losses
):
    """
    Sets power dispatch constraints for non-extendable and non-commitable
    assets for a given component and a given attribute.

    Parameters
    ----------
    n : pypsa.Network
    sns : pd.Index
        Snapshots of the constraint.
    c : str
        name of the network component
    attr : str
        name of the attribute, e.g. 'p'
    """
    fix_i = n.get_non_extendable_i(c)
    fix_i = fix_i.difference(n.get_committable_i(c)).rename(fix_i.name)

    if fix_i.empty:
        return

    nominal_fix = n.df(c)[nominal_attrs[c]].reindex(fix_i)
    min_pu, max_pu = get_bounds_pu(n, c, sns, fix_i, attr)
    lower = min_pu.mul(nominal_fix)
    upper = max_pu.mul(nominal_fix)

    active = get_activity_mask(n, c, sns, fix_i) if n._multi_invest else None

    dispatch_lower = reindex(n.model[f"{c}-{attr}"], c, fix_i)
    dispatch_upper = reindex(n.model[f"{c}-{attr}"], c, fix_i)
    if c in n.passive_branch_components and transmission_losses:
        loss = reindex(n.model[f"{c}-loss"], c, fix_i)
        dispatch_lower = (1, dispatch_lower), (-1, loss)
        dispatch_upper = (1, dispatch_upper), (1, loss)
    n.model.add_constraints(
        dispatch_lower, ">=", lower, f"{c}-fix-{attr}-lower", active
    )
    n.model.add_constraints(
        dispatch_upper, "<=", upper, f"{c}-fix-{attr}-upper", active
    )


def define_operational_constraints_for_extendables(
    n, sns, c, attr, transmission_losses
):
    """
    Sets power dispatch constraints for extendable devices for a given
    component and a given attribute.

    Parameters
    ----------
    n : pypsa.Network
    sns : pd.Index
        Snapshots of the constraint.
    c : str
        name of the network component
    attr : str
        name of the attribute, e.g. 'p'
    """
    ext_i = n.get_extendable_i(c)

    if ext_i.empty:
        return

    min_pu, max_pu = map(DataArray, get_bounds_pu(n, c, sns, ext_i, attr))
    dispatch = reindex(n.model[f"{c}-{attr}"], c, ext_i)
    capacity = n.model[f"{c}-{nominal_attrs[c]}"]

    active = get_activity_mask(n, c, sns, ext_i) if n._multi_invest else None

    lhs_lower = (1, dispatch), (-min_pu, capacity)
    lhs_upper = (1, dispatch), (-max_pu, capacity)
    if c in n.passive_branch_components and transmission_losses:
        loss = reindex(n.model[f"{c}-loss"], c, ext_i)
        lhs_upper += ((1, loss),)
        lhs_lower += ((1, loss),)

    n.model.add_constraints(lhs_lower, ">=", 0, f"{c}-ext-{attr}-lower", active)
    n.model.add_constraints(lhs_upper, "<=", 0, f"{c}-ext-{attr}-upper", active)


def define_operational_constraints_for_committables(n, sns, c):
    """
    Sets power dispatch constraints for committable devices for a given
    component and a given attribute. The linearized approximation of the unit
    commitment problem is inspired by Hua et al. (2017) DOI:
    10.1109/TPWRS.2017.2735026.

    Parameters
    ----------
    n : pypsa.Network
    sns : pd.Index
        Snapshots of the constraint.
    c : str
        name of the network component
    """
    com_i = n.get_committable_i(c)

    if com_i.empty:
        return

    # variables
    status = n.model[f"{c}-status"]
    start_up = n.model[f"{c}-start_up"]
    shut_down = n.model[f"{c}-shut_down"]
    status_diff = status - status.shift(snapshot=1)
    p = reindex(n.model[f"{c}-p"], c, com_i)
    active = get_activity_mask(n, c, sns, com_i) if n._multi_invest else None

    # parameters
    nominal = DataArray(n.df(c)[nominal_attrs[c]].reindex(com_i))
    min_pu, max_pu = map(DataArray, get_bounds_pu(n, c, sns, com_i, "p"))
    lower_p = min_pu * nominal
    upper_p = max_pu * nominal
    min_up_time_set = n.df(c).min_up_time[com_i]
    min_down_time_set = n.df(c).min_down_time[com_i]
    ramp_up_limit = nominal * n.df(c).ramp_limit_up[com_i].fillna(1)
    ramp_down_limit = nominal * n.df(c).ramp_limit_down[com_i].fillna(1)
    ramp_start_up = nominal * n.df(c).ramp_limit_start_up[com_i]
    ramp_shut_down = nominal * n.df(c).ramp_limit_shut_down[com_i]
    up_time_before_set = n.df(c)["up_time_before"].reindex(com_i)
    down_time_before_set = n.df(c)["down_time_before"].reindex(com_i)
    initially_up = up_time_before_set.astype(bool)
    initially_down = down_time_before_set.astype(bool)

    # check if there are status calculated/fixed before given sns interval
    if sns[0] != n.snapshots[0]:
        start_i = n.snapshots.get_loc(sns[0])
        # get generators which are online until the first regarded snapshot
        until_start_up = n.pnl(c).status.iloc[:start_i][::-1].reindex(columns=com_i)
        ref = range(1, len(until_start_up) + 1)
        up_time_before = until_start_up[until_start_up.cumsum().eq(ref, axis=0)].sum()
        up_time_before_set = up_time_before.clip(
            upper=min_up_time_set, lower=up_time_before_set
        )
        # get number of snapshots for generators which are offline before the first regarded snapshot
        until_start_down = ~until_start_up.astype(bool)
        ref = range(1, len(until_start_down) + 1)
        down_time_before = until_start_down[
            until_start_down.cumsum().eq(ref, axis=0)
        ].sum()
        down_time_before_set = down_time_before.clip(
            upper=min_down_time_set, lower=down_time_before_set
        )

    # lower dispatch level limit
    lhs = (1, p), (-lower_p, status)
    n.model.add_constraints(lhs, ">=", 0, f"{c}-com-p-lower", mask=active)

    # upper dispatch level limit
    lhs = (1, p), (-upper_p, status)
    n.model.add_constraints(lhs, "<=", 0, f"{c}-com-p-upper", mask=active)

    # state-transition constraint
    rhs = pd.DataFrame(0, sns, com_i)
    rhs.loc[sns[0], initially_up] = -1
    lhs = start_up - status_diff
    n.model.add_constraints(lhs, ">=", rhs, f"{c}-com-transition-start-up", mask=active)

    rhs = pd.DataFrame(0, sns, com_i)
    rhs.loc[sns[0], initially_up] = 1
    lhs = shut_down + status_diff
    n.model.add_constraints(
        lhs, ">=", rhs, f"{c}-com-transition-shut-down", mask=active
    )

    # min up time
    expr = []
    min_up_time_i = com_i[min_up_time_set.astype(bool)]
    if not min_up_time_i.empty:
        for g in min_up_time_i:
            su = start_up.loc[:, g]
            expr.append(su.rolling(snapshot=min_up_time_set[g]).sum())
        lhs = -status.loc[:, min_up_time_i] + merge(expr, dim=com_i.name)
        lhs = lhs.sel(snapshot=sns[1:])
        n.model.add_constraints(lhs, "<=", 0, f"{c}-com-up-time", mask=active)

    # min down time
    expr = []
    min_down_time_i = com_i[min_down_time_set.astype(bool)]
    if not min_down_time_i.empty:
        for g in min_down_time_i:
            su = shut_down.loc[:, g]
            expr.append(su.rolling(snapshot=min_down_time_set[g]).sum())
        lhs = status.loc[:, min_down_time_i] + merge(expr, dim=com_i.name)
        lhs = lhs.sel(snapshot=sns[1:])
        n.model.add_constraints(lhs, "<=", 1, f"{c}-com-down-time", mask=active)

    # up time before
    timesteps = pd.DataFrame([range(1, len(sns) + 1)] * len(com_i), com_i, sns).T
    if initially_up.any():
        must_stay_up = (min_up_time_set - up_time_before_set).clip(lower=0)
        mask = (must_stay_up >= timesteps) & initially_up
        name = f"{c}-com-status-min_up_time_must_stay_up"
        mask = mask & active if active is not None else mask
        n.model.add_constraints(status, "=", 1, name, mask=mask)

    # down time before
    if initially_down.any():
        must_stay_down = (min_down_time_set - down_time_before_set).clip(lower=0)
        mask = (must_stay_down >= timesteps) & initially_down
        name = f"{c}-com-status-min_down_time_must_stay_up"
        mask = mask & active if active is not None else mask
        n.model.add_constraints(status, "=", 0, name, mask=mask)

    # linearized approximation because committable can partly start up and shut down
    if n._linearized_uc:
        # dispatch limit for partly start up/shut down for t-1
        lhs = (
            p.shift(snapshot=1)
            - ramp_shut_down * status.shift(snapshot=1)
            - (upper_p - ramp_shut_down) * (status - start_up)
        )
        lhs = lhs.sel(snapshot=sns[1:])
        n.model.add_constraints(lhs, "<=", 0, f"{c}-com-p-before", active)

        # dispatch limit for partly start up/shut down for t
        lhs = p - upper_p * status + (upper_p - ramp_start_up) * start_up
        lhs = lhs.sel(snapshot=sns[1:])
        n.model.add_constraints(lhs, "<=", 0, f"{c}-com-p-current", active)

        # ramp up if committable is only partly active and some capacity is starting up
        lhs = (
            p
            - p.shift(snapshot=1)
            - (lower_p + ramp_up_limit) * status
            + lower_p * status.shift(snapshot=1)
            - (lower_p + ramp_up_limit - ramp_start_up) * start_up
        )
        lhs = lhs.sel(snapshot=sns[1:])
        n.model.add_constraints(lhs, "<=", 0, f"{c}-com-partly-start-up", active)

        # ramp down if committable is only partly active and some capacity is shutting up
        lhs = (
            p.shift(snapshot=1)
            - p
            - ramp_shut_down * status.shift(snapshot=1)
            + (ramp_shut_down - ramp_down_limit) * status
            - (lower_p + ramp_down_limit - ramp_shut_down) * start_up
        )
        lhs = lhs.sel(snapshot=sns[1:])
        n.model.add_constraints(lhs, "<=", 0, f"{c}-com-partly-shut-down", active)


def define_nominal_constraints_for_extendables(n, c, attr):
    """
    Sets capacity expansion constraints for extendable assets for a given
    component and a given attribute.

    Note: As GLPK does not like inf values on the right-hand-side we as masking these out.

    Parameters
    ----------
    n : pypsa.Network
    c : str
        name of the network component
    attr : str
        name of the attribute, e.g. 'p'
    """
    ext_i = n.get_extendable_i(c)

    if ext_i.empty:
        return

    capacity = n.model[f"{c}-{attr}"]
    lower = n.df(c)[attr + "_min"].reindex(ext_i)
    upper = n.df(c)[attr + "_max"].reindex(ext_i)
    mask = upper != inf
    n.model.add_constraints(capacity, ">=", lower, f"{c}-ext-{attr}-lower")
    n.model.add_constraints(capacity, "<=", upper, f"{c}-ext-{attr}-upper", mask=mask)


def define_ramp_limit_constraints(n, sns, c, attr):
    """
    Defines ramp limits for assets with valid ramplimit.

    Parameters
    ----------
    n : pypsa.Network
    c : str
        name of the network component
    """
    m = n.model

    if {"ramp_limit_up", "ramp_limit_down"}.isdisjoint(n.df(c)):
        return
    if n.df(c)[["ramp_limit_up", "ramp_limit_down"]].isnull().all().all():
        return
    if n.df(c)[["ramp_limit_up", "ramp_limit_down"]].eq(1).all().all():
        return

    # ---------------- Check if ramping is at start of n.snapshots --------------- #

    pnl = n.pnl(c)
    attr = {"p", "p0"}.intersection(pnl).pop()  # dispatch for either one or two ports
    start_i = n.snapshots.get_loc(sns[0]) - 1
    p_start = pnl[attr].iloc[start_i]

    is_rolling_horizon = (sns[0] != n.snapshots[0]) and not p_start.empty
    p = m[f"{c}-p"]

    if is_rolling_horizon:
        active = get_activity_mask(n, c, sns)
        rhs_start = pd.DataFrame(0, index=sns, columns=n.df(c).index)
        rhs_start.loc[sns[0]] = p_start
        p_actual = lambda idx: reindex(p, c, idx)
        p_previous = lambda idx: reindex(p, c, idx).shift(snapshot=1)
    else:
        active = get_activity_mask(n, c, sns[1:])
        rhs_start = pd.DataFrame(0, index=sns[1:], columns=n.df(c).index)
        rhs_start.index.name = "snapshot"
        p_actual = lambda idx: reindex(p, c, idx).sel(snapshot=sns[1:])
        p_previous = (
            lambda idx: reindex(p, c, idx).shift(snapshot=1).sel(snapshot=sns[1:])
        )

    # ----------------------------- Fixed Generators ----------------------------- #

    fix_i = n.get_non_extendable_i(c)
    assets = n.df(c).reindex(fix_i)

    # fix up
    if not assets.ramp_limit_up.isnull().all():
        lhs = p_actual(fix_i) - p_previous(fix_i)
        rhs = assets.eval("ramp_limit_up * p_nom") + rhs_start.reindex(columns=fix_i)
        mask = active.reindex(columns=fix_i) & assets.ramp_limit_up.notnull()
        m.add_constraints(lhs, "<=", rhs, f"{c}-fix-{attr}-ramp_limit_up", mask=mask)

    # fix down
    if not assets.ramp_limit_down.isnull().all():
        lhs = p_actual(fix_i) - p_previous(fix_i)
        rhs = assets.eval("- ramp_limit_down * p_nom") + rhs_start.reindex(
            columns=fix_i
        )
        mask = active.reindex(columns=fix_i) & assets.ramp_limit_down.notnull()
        m.add_constraints(lhs, ">=", rhs, f"{c}-fix-{attr}-ramp_limit_down", mask=mask)

    # ----------------------------- Extendable Generators ----------------------------- #

    ext_i = n.get_extendable_i(c)
    assets = n.df(c).reindex(ext_i)

    # ext up
    if not assets.ramp_limit_up.isnull().all():
        p_nom = m[f"{c}-p_nom"]
        limit_pu = assets.ramp_limit_up.to_xarray()
        lhs = p_actual(ext_i) - p_previous(ext_i) - limit_pu * p_nom
        rhs = rhs_start.reindex(columns=ext_i)
        mask = active.reindex(columns=ext_i) & assets.ramp_limit_up.notnull()
        m.add_constraints(lhs, "<=", rhs, f"{c}-ext-{attr}-ramp_limit_up", mask=mask)

    # ext down
    if not assets.ramp_limit_down.isnull().all():
        p_nom = m[f"{c}-p_nom"]
        limit_pu = assets.ramp_limit_down.to_xarray()
        lhs = (1, p_actual(ext_i)), (-1, p_previous(ext_i)), (limit_pu, p_nom)
        rhs = rhs_start.reindex(columns=ext_i)
        mask = active.reindex(columns=ext_i) & assets.ramp_limit_down.notnull()
        m.add_constraints(lhs, ">=", rhs, f"{c}-ext-{attr}-ramp_limit_down", mask=mask)

    # ----------------------------- Committable Generators ----------------------------- #

    com_i = n.get_committable_i(c)
    assets = n.df(c).reindex(com_i)

    # com up
    if not assets.ramp_limit_up.isnull().all():
        limit_start = assets.eval("ramp_limit_start_up * p_nom").to_xarray()
        limit_up = assets.eval("ramp_limit_up * p_nom").to_xarray()

        status = m[f"{c}-status"].sel(snapshot=active.index)
        status_prev = m[f"{c}-status"].shift(snapshot=1).sel(snapshot=active.index)

        lhs = (
            (1, p_actual(com_i)),
            (-1, p_previous(com_i)),
            (limit_start - limit_up, status_prev),
            (-limit_start, status),
        )

        rhs = rhs_start.reindex(columns=com_i)
        if is_rolling_horizon:
            status_start = n.pnl(c)["status"][com_i].iloc[start_i]
            rhs.loc[sns[0]] += (limit_up - limit_start) * status_start

        mask = active.reindex(columns=com_i) & assets.ramp_limit_up.notnull()
        m.add_constraints(lhs, "<=", rhs, f"{c}-com-{attr}-ramp_limit_up", mask=mask)

    # com down
    if not assets.ramp_limit_down.isnull().all():
        limit_shut = assets.eval("ramp_limit_shut_down * p_nom").to_xarray()
        limit_down = assets.eval("ramp_limit_down * p_nom").to_xarray()

        status = m[f"{c}-status"].sel(snapshot=active.index)
        status_prev = m[f"{c}-status"].shift(snapshot=1).sel(snapshot=active.index)

        lhs = (
            (1, p_actual(com_i)),
            (-1, p_previous(com_i)),
            (limit_down - limit_shut, status),
            (limit_shut, status_prev),
        )

        rhs = rhs_start.reindex(columns=com_i)
        if is_rolling_horizon:
            status_start = n.pnl(c)["status"][com_i].iloc[start_i]
            rhs.loc[sns[0]] += -limit_shut * status_start

        mask = active.reindex(columns=com_i) & assets.ramp_limit_down.notnull()

        m.add_constraints(lhs, ">=", rhs, f"{c}-com-{attr}-ramp_limit_down", mask=mask)


<<<<<<< HEAD
def define_nodal_balance_constraints(n, sns, transmission_losses):
=======
def define_nodal_balance_constraints(n, sns, buses=None, suffix=""):
>>>>>>> 045d1a43
    """
    Defines nodal balance constraints.
    """
    m = n.model
    if buses is None:
        buses = n.buses.index

    args = [
        ["Generator", "p", "bus", 1],
        ["Store", "p", "bus", 1],
        ["StorageUnit", "p_dispatch", "bus", 1],
        ["StorageUnit", "p_store", "bus", -1],
        ["Line", "s", "bus0", -1],
        ["Line", "s", "bus1", 1],
        ["Transformer", "s", "bus0", -1],
        ["Transformer", "s", "bus1", 1],
        ["Link", "p", "bus0", -1],
        ["Link", "p", "bus1", get_as_dense(n, "Link", "efficiency", sns)],
    ]

    if not n.links.empty:
        for i in additional_linkports(n):
            eff = get_as_dense(n, "Link", f"efficiency{i}", sns)
            args.append(["Link", "p", f"bus{i}", eff])

    if transmission_losses:
        args.extend(
            [
                ["Line", "loss", "bus0", -0.5],
                ["Line", "loss", "bus1", -0.5],
            ]
        )

    exprs = []

    for arg in args:
        c, attr, column, sign = arg

        if n.df(c).empty:
            continue

        if "sign" in n.df(c):
            # additional sign necessary for branches in reverse direction
            sign = sign * n.df(c).sign

        expr = DataArray(sign) * m[f"{c}-{attr}"]
        cbuses = n.df(c)[column][lambda ds: ds.isin(buses)].rename("Bus")

        #  drop non-existent multiport buses which are ''
        if column in ["bus" + i for i in additional_linkports(n)]:
            cbuses = cbuses[cbuses != ""]

        expr = expr.sel({c: cbuses.index})

        if expr.size:
            # do a fast version of `expr.groupby(cbuses.to_xarray()).sum()`
            idx = pd.MultiIndex.from_arrays(
                [cbuses, cbuses.groupby(cbuses).cumcount()], names=["Bus", "_term"]
            )
            ds = (
                expr.data.squeeze()
                .assign_coords({c: idx})
                .unstack(c)
                .reset_index("_term")
            )
            expr = LinearExpression(ds, m)

            exprs.append(expr)

    lhs = merge(exprs, join="outer").reindex(
        Bus=buses, fill_value=LinearExpression.fill_value
    )
    rhs = (
        (-get_as_dense(n, "Load", "p_set", sns) * n.loads.sign)
        .groupby(n.loads.bus, axis=1)
        .sum()
        .reindex(columns=buses, fill_value=0)
    )
    # the name for multi-index is getting lost by groupby before pandas 1.4.0
    # TODO remove once we bump the required pandas version to >= 1.4.0
    rhs.index.name = "snapshot"

    empty_nodal_balance = (lhs.vars == -1).all("_term")
    rhs = DataArray(rhs)
    if empty_nodal_balance.any():
        if (empty_nodal_balance & (rhs != 0)).any().item():
            raise ValueError("Empty LHS with non-zero RHS in nodal balance constraint.")

        mask = ~empty_nodal_balance
    else:
        mask = None

    if suffix:
        lhs = lhs.rename(Bus=f"Bus{suffix}")
        rhs = rhs.rename(Bus=f"Bus{suffix}")
    n.model.add_constraints(lhs, "=", rhs, f"Bus{suffix}-nodal_balance", mask=mask)


def define_kirchhoff_voltage_constraints(n, sns):
    """
    Defines Kirchhoff voltage constraints.
    """
    m = n.model
    n.calculate_dependent_values()

    comps = [c for c in n.passive_branch_components if not n.df(c).empty]

    if len(comps) == 0:
        return

    names = ["component", "name"]
    s = pd.concat({c: m[f"{c}-s"].to_pandas() for c in comps}, axis=1, names=names)

    lhs = []

    periods = sns.unique("period") if n._multi_invest else [None]

    for period in periods:
        n.determine_network_topology(investment_period=period, skip_isolated_buses=True)

        snapshots = sns if period is None else sns[sns.get_loc(period)]

        exprs = []
        for sub in n.sub_networks.obj:
            branches = sub.branches()

            if not sub.C.size:
                continue

            carrier = n.sub_networks.carrier[sub.name]
            weightings = branches.x_pu_eff if carrier == "AC" else branches.r_pu_eff
            C = 1e5 * sparse.diags(weightings) * sub.C
            ssub = s.loc[snapshots, branches.index].values

            ncycles = C.shape[1]

            for j in range(ncycles):
                c = C.getcol(j).tocoo()
                coeffs = DataArray(c.data, dims="_term")
                vars = DataArray(
                    ssub[:, c.row],
                    dims=("snapshot", "_term"),
                    coords={"snapshot": snapshots},
                )
                ds = Dataset({"coeffs": coeffs, "vars": vars})
                exprs.append(LinearExpression(ds, m))

        if len(exprs):
            exprs = merge(exprs, dim="cycles")
            exprs = exprs.assign_coords(cycles=range(len(exprs.data.cycles)))
            lhs.append(exprs)

    if len(lhs):
        lhs = merge(lhs, dim="snapshot")
        m.add_constraints(lhs, "=", 0, name="Kirchhoff-Voltage-Law")


def define_fixed_nominal_constraints(n, c, attr):
    """
    Sets constraints for fixing static variables of a given component and
    attribute to the corresponding values in `n.df(c)[attr + '_set']`.

    Parameters
    ----------
    n : pypsa.Network
    c : str
        name of the network component
    attr : str
        name of the attribute, e.g. 'p'
    """
    if attr + "_set" not in n.df(c):
        return

    dim = f"{c}-{attr}_set_i"
    fix = n.df(c)[attr + "_set"].dropna().rename_axis(dim)

    if fix.empty:
        return

    var = n.model[f"{c}-{attr}"]
    var = reindex(var, var.dims[0], fix.index)
    n.model.add_constraints(var, "=", fix, f"{c}-{attr}_set")


def define_fixed_operation_constraints(n, sns, c, attr):
    """
    Sets constraints for fixing time-dependent variables of a given component
    and attribute to the corresponding values in `n.pnl(c)[attr + '_set']`.

    Parameters
    ----------
    n : pypsa.Network
    c : str
        name of the network component
    attr : str
        name of the attribute, e.g. 'p'
    """
    if attr + "_set" not in n.pnl(c):
        return

    dim = f"{c}-{attr}_set_i"
    fix = n.pnl(c)[attr + "_set"].reindex(index=sns).rename_axis(columns=dim)
    fix.index.name = "snapshot"  # still necessary: reindex loses the index name

    if fix.empty:
        return

    if n._multi_invest:
        active = get_activity_mask(n, c, sns, index=fix.columns)
        mask = fix.notna() & active
    else:
        active = None
        mask = fix.notna()

    var = reindex(n.model[f"{c}-{attr}"], c, fix.columns)
    n.model.add_constraints(var, "=", fix, f"{c}-{attr}_set", mask=mask)


def define_storage_unit_constraints(n, sns):
    """
    Defines energy balance constraints for storage units. In principal the
    constraints states:

    previous_soc + p_store - p_dispatch + inflow - spill == soc
    """
    m = n.model
    c = "StorageUnit"
    dim = "snapshot"
    assets = n.df(c)
    active = DataArray(get_activity_mask(n, c, sns))

    if assets.empty:
        return

    # elapsed hours
    eh = expand_series(n.snapshot_weightings.stores[sns], assets.index)
    # efficiencies
    eff_stand = expand_series(1 - assets.standing_loss, sns).T.pow(eh)
    eff_dispatch = expand_series(assets.efficiency_dispatch, sns).T
    eff_store = expand_series(assets.efficiency_store, sns).T

    soc = m[f"{c}-state_of_charge"]

    lhs = [
        (-1, soc),
        (-1 / eff_dispatch * eh, m[c + "-p_dispatch"]),
        (eff_store * eh, m[c + "-p_store"]),
    ]

    if f"{c}-spill" in m.variables:
        lhs += [(-eh, m[c + "-spill"])]

    # We create a mask `include_previous_soc` which excludes the first snapshot
    # for non-cyclic assets.
    noncyclic_b = ~assets.cyclic_state_of_charge.to_xarray()
    include_previous_soc = (active.cumsum(dim) != 1).where(noncyclic_b, True)

    previous_soc = (
        soc.where(active)
        .ffill(dim)
        .roll(snapshot=1)
        .ffill(dim)
        .where(include_previous_soc)
    )

    # We add inflow and initial soc for noncyclic assets to rhs
    soc_init = assets.state_of_charge_initial.to_xarray()
    rhs = DataArray(-get_as_dense(n, c, "inflow", sns).mul(eh))

    if isinstance(sns, pd.MultiIndex):
        # If multi-horizon optimizing, we update the previous_soc and the rhs
        # for all assets which are cyclid/non-cyclid per period.
        periods = soc.coords["period"]
        per_period = (
            assets.cyclic_state_of_charge_per_period.to_xarray()
            | assets.state_of_charge_initial_per_period.to_xarray()
        )

        # We calculate the previous soc per period while cycling within a period
        # Normally, we should use groupby, but is broken for multi-index
        # see https://github.com/pydata/xarray/issues/6836
        ps = n.investment_periods.rename("period")
        sl = slice(None, None)
        previous_soc_pp = [soc.data.sel(snapshot=(p, sl)).roll(snapshot=1) for p in ps]
        previous_soc_pp = concat(previous_soc_pp, dim="snapshot")

        # We create a mask `include_previous_soc_pp` which excludes the first
        # snapshot of each period for non-cyclic assets.
        include_previous_soc_pp = active & (periods == periods.shift(snapshot=1))
        include_previous_soc_pp = include_previous_soc_pp.where(noncyclic_b, True)
        # We take values still to handle internal xarray multi-index difficulties
        previous_soc_pp = previous_soc_pp.where(include_previous_soc_pp.values, -1)

        # update the previous_soc variables and right hand side
        previous_soc = previous_soc.where(~per_period, previous_soc_pp.values)
        include_previous_soc = include_previous_soc_pp.where(
            per_period, include_previous_soc
        )
    lhs += [(eff_stand, previous_soc)]
    rhs = rhs.where(include_previous_soc, rhs - soc_init)
    m.add_constraints(lhs, "=", rhs, f"{c}-energy-balance", mask=active)


def define_store_constraints(n, sns):
    """
    Defines energy balance constraints for stores. In principal the constraints
    states:

    previous_e - p == e
    """
    m = n.model
    c = "Store"
    dim = "snapshot"
    assets = n.df(c)
    active = DataArray(get_activity_mask(n, c, sns))

    if assets.empty:
        return

    # elapsed hours
    eh = expand_series(n.snapshot_weightings.stores[sns], assets.index)
    # efficiencies
    eff_stand = expand_series(1 - assets.standing_loss, sns).T.pow(eh)

    e = m[c + "-e"]
    p = m[c + "-p"]

    lhs = [(-1, e), (-eh, p)]

    # We create a mask `include_previous_e` which excludes the first snapshot
    # for non-cyclic assets.
    noncyclic_b = ~assets.e_cyclic.to_xarray()
    include_previous_e = (active.cumsum(dim) != 1).where(noncyclic_b, True)

    previous_e = (
        e.where(active).ffill(dim).roll(snapshot=1).ffill(dim).where(include_previous_e)
    )

    # We add inflow and initial e for for noncyclic assets to rhs
    e_init = assets.e_initial.to_xarray()

    if isinstance(sns, pd.MultiIndex):
        # If multi-horizon optimizing, we update the previous_e and the rhs
        # for all assets which are cyclid/non-cyclid per period.
        periods = e.coords["period"]
        per_period = (
            assets.e_cyclic_per_period.to_xarray()
            | assets.e_initial_per_period.to_xarray()
        )

        # We calculate the previous e per period while cycling within a period
        # Normally, we should use groupby, but is broken for multi-index
        # see https://github.com/pydata/xarray/issues/6836
        ps = n.investment_periods.rename("period")
        sl = slice(None, None)
        previous_e_pp = [e.data.sel(snapshot=(p, sl)).roll(snapshot=1) for p in ps]
        previous_e_pp = concat(previous_e_pp, dim="snapshot")

        # We create a mask `include_previous_e_pp` which excludes the first
        # snapshot of each period for non-cyclic assets.
        include_previous_e_pp = active & (periods == periods.shift(snapshot=1))
        include_previous_e_pp = include_previous_e_pp.where(noncyclic_b, True)
        # We take values still to handle internal xarray multi-index difficulties
        previous_e_pp = previous_e_pp.where(include_previous_e_pp.values, -1)

        # update the previous_e variables and right hand side
        previous_e = previous_e.where(~per_period, previous_e_pp.values)
        include_previous_e = include_previous_e_pp.where(per_period, include_previous_e)

    lhs += [(eff_stand, previous_e)]
    rhs = -e_init.where(~include_previous_e, 0)

    m.add_constraints(lhs, "=", rhs, f"{c}-energy-balance", mask=active)


def define_loss_constraints(n, sns, c, transmission_losses):
    tangents = transmission_losses
    active = get_activity_mask(n, c, sns) if n._multi_invest else None

    s_max_pu = get_as_dense(n, c, "s_max_pu").loc[sns]

    s_nom_max = n.df(c)["s_nom_max"].where(
        n.df(c)["s_nom_extendable"], n.df(c)["s_nom"]
    )

    assert isfinite(
        s_nom_max
    ).all(), f"Loss approximation requires finite 's_nom_max' for extendable branches:\n {s_nom_max[~isfinite(s_nom_max)]}"

    r_pu_eff = n.df(c)["r_pu_eff"]

    rhs = r_pu_eff * (s_max_pu * s_nom_max) ** 2

    loss = get_var(n, c, "loss")
    lhs = linexpr((1, loss))

    define_constraints(n, lhs, "<=", rhs, c, "loss_upper", mask=active)

    flow = get_var(n, c, "s")

    for k in range(1, tangents + 1):

        p_k = k / tangents * s_max_pu * s_nom_max
        loss_k = r_pu_eff * p_k**2
        slope_k = 2 * r_pu_eff * p_k
        offset_k = loss_k - slope_k * p_k

        for sign in [-1, 1]:

            lhs = linexpr((1, loss), (sign * slope_k, flow))

            define_constraints(
                n, lhs, ">=", offset_k, c, f"loss-tangents-{k}-{sign}", mask=active
            )<|MERGE_RESOLUTION|>--- conflicted
+++ resolved
@@ -6,13 +6,8 @@
 import logging
 
 import pandas as pd
-<<<<<<< HEAD
-from linopy.expressions import LinearExpression, merge
+from linopy import LinearExpression, Variable, merge
 from numpy import arange, cumsum, inf, isfinite, nan, roll
-=======
-from linopy import LinearExpression, Variable, merge
-from numpy import inf
->>>>>>> 045d1a43
 from scipy import sparse
 from xarray import DataArray, Dataset, concat
 
@@ -445,11 +440,7 @@
         m.add_constraints(lhs, ">=", rhs, f"{c}-com-{attr}-ramp_limit_down", mask=mask)
 
 
-<<<<<<< HEAD
-def define_nodal_balance_constraints(n, sns, transmission_losses):
-=======
-def define_nodal_balance_constraints(n, sns, buses=None, suffix=""):
->>>>>>> 045d1a43
+def define_nodal_balance_constraints(n, sns, transmission_losses, buses=None, suffix=""):
     """
     Defines nodal balance constraints.
     """
